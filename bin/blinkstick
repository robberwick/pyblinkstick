--- conflicted
+++ resolved
@@ -196,13 +196,8 @@
 
     parser.add_option("--repeats",
                       dest="repeats",
-<<<<<<< HEAD
                       default=1,
-                      help="Set the number of repeats (use with --blink or --pulse).")
-=======
-                      default=3,
                       help="Number of repetitions (use with --blink and --pulse).")
->>>>>>> ef6a552b
 
     parser.add_option("--blink",
                       dest="blink",
@@ -322,19 +317,11 @@
             if options.blink:
                 func = stick.blink
                 args['delay'] = options.delay
-<<<<<<< HEAD
                 args['repeats'] = int(options.repeats)
             elif options.pulse:
                 func = stick.pulse
                 args['duration'] = options.duration
                 args['repeats'] = int(options.repeats)
-=======
-                args['repeats'] = options.repeats
-            elif options.pulse:
-                func = stick.pulse
-                args['duration'] = options.duration
-                args['repeats'] = options.repeats
->>>>>>> ef6a552b
             elif options.morph:
                 func = stick.morph
                 args['duration'] = options.duration
